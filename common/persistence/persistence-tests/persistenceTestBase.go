--- conflicted
+++ resolved
@@ -486,7 +486,6 @@
 	if err != nil {
 		return nil, err
 	}
-
 	return response.State, nil
 }
 
@@ -673,16 +672,9 @@
 }
 
 // UpdateWorklowStateAndReplication is a utility method to update workflow execution
-<<<<<<< HEAD
 func (s *TestBase) UpdateWorklowStateAndReplication(updatedInfo *p.WorkflowExecutionInfo, versionHistories *p.VersionHistories,
-	updatedReplicationState *p.ReplicationState, newBufferedReplicationTask *p.BufferedReplicationTask,
-	deleteBufferedReplicationTask *int64, condition int64, txTasks []p.Task) error {
+	updatedReplicationState *p.ReplicationState, condition int64, txTasks []p.Task) error {
 	return s.UpdateWorkflowExecutionWithReplication(updatedInfo, updatedReplicationState, versionHistories, nil, nil,
-=======
-func (s *TestBase) UpdateWorklowStateAndReplication(updatedInfo *p.WorkflowExecutionInfo,
-	updatedReplicationState *p.ReplicationState, condition int64, txTasks []p.Task) error {
-	return s.UpdateWorkflowExecutionWithReplication(updatedInfo, updatedReplicationState, nil, nil,
->>>>>>> b3c718b9
 		s.ShardInfo.RangeID, condition, nil, txTasks, nil, nil, nil, nil, nil, nil, nil, nil, nil, nil, nil, "",
 	)
 }
@@ -737,39 +729,12 @@
 			ScheduleID: int64(activityScheduleID)})
 	}
 	_, err := s.ExecutionManager.UpdateWorkflowExecution(&p.UpdateWorkflowExecutionRequest{
-<<<<<<< HEAD
-		ExecutionInfo:                 updatedInfo,
-		ReplicationState:              updatedReplicationState,
-		TransferTasks:                 transferTasks,
-		ReplicationTasks:              replicationTasks,
-		VersionHistories:              versionHistories,
-		TimerTasks:                    timerTasks,
-		Condition:                     condition,
-		RangeID:                       rangeID,
-		UpsertActivityInfos:           upsertActivityInfos,
-		DeleteActivityInfos:           deleteActivityInfos,
-		UpserTimerInfos:               upsertTimerInfos,
-		DeleteTimerInfos:              deleteTimerInfos,
-		UpsertChildExecutionInfos:     upsertChildInfos,
-		DeleteChildExecutionInfo:      deleteChildInfo,
-		UpsertRequestCancelInfos:      upsertCancelInfos,
-		DeleteRequestCancelInfo:       deleteCancelInfo,
-		UpsertSignalInfos:             upsertSignalInfos,
-		DeleteSignalInfo:              deleteSignalInfo,
-		UpsertSignalRequestedIDs:      upsertSignalRequestedIDs,
-		DeleteSignalRequestedID:       deleteSignalRequestedID,
-		NewBufferedReplicationTask:    newBufferedReplicationTask,
-		DeleteBufferedReplicationTask: deleteBufferedReplicationTask,
-		Encoding:                      pickRandomEncoding(),
-=======
 		RangeID: rangeID,
 		UpdateWorkflowMutation: p.WorkflowMutation{
-			ExecutionInfo:             updatedInfo,
-			ReplicationState:          updatedReplicationState,
-			TransferTasks:             transferTasks,
-			ReplicationTasks:          replicationTasks,
-			TimerTasks:                timerTasks,
-			Condition:                 condition,
+			ExecutionInfo:    updatedInfo,
+			ReplicationState: updatedReplicationState,
+			VersionHistories: versionHistories,
+
 			UpsertActivityInfos:       upsertActivityInfos,
 			DeleteActivityInfos:       deleteActivityInfos,
 			UpserTimerInfos:           upsertTimerInfos,
@@ -782,9 +747,14 @@
 			DeleteSignalInfo:          deleteSignalInfo,
 			UpsertSignalRequestedIDs:  upsertSignalRequestedIDs,
 			DeleteSignalRequestedID:   deleteSignalRequestedID,
+
+			TransferTasks:    transferTasks,
+			ReplicationTasks: replicationTasks,
+			TimerTasks:       timerTasks,
+
+			Condition: condition,
 		},
 		Encoding: pickRandomEncoding(),
->>>>>>> b3c718b9
 	})
 	return err
 }
